from .m0_mt_correction import load_json, update_json
from .initial_bookkeeping import create_dirs
from pathlib import Path
import subprocess
import numpy as np
from fsl.data.image import Image
from fsl.wrappers import fslmaths

def run_fabber_asl(subject_dir, target='structural'):
    json_dict = load_json(subject_dir)
    structasl_dir = Path(json_dict['structasl'])
    brain_mask = structasl_dir / 'reg/ASL_grid_T1w_acpc_dc_restore_brain_mask.nii.gz'
    timing_image = structasl_dir / 'timing_img.nii.gz'

    # take mean of data for first 2 iterations
    beta_perf_name = structasl_dir / 'TIs/Betas/beta_perf.nii.gz'
    beta_perf_mean_name = structasl_dir / 'TIs/Betas/beta_perf_mean.nii.gz'
    repeats = [6, 6, 6, 10, 15]
    mean_call = [
        "asl_file",
        f"--data={beta_perf_name}",
        "--ntis=5",
        "--ibf=tis",
        "--rpts=6,6,6,10,15",
        "--iaf=diff",
        "--obf=tis",
        f"--mean={beta_perf_mean_name}"
    ]
    subprocess.run(mean_call, check=True)

    base_command = [
        "fabber_asl",
        "--model=aslrest",
        "--method=vb",
        "--casl",
        f"--mask={brain_mask}",
        "--save-mvn",
        "--overwrite",
        "--incart",
        "--inctiss",
        "--infertiss",
        "--incbat",
        "--inferbat",
        "--noise=white",
        "--save-mean",
        "--tau=1.5",
        "--bat=1.3",
        "--batsd=1.0",
        "--allow-bad-voxels",
        "--convergence=trialmode",
        "--data-order=singlefile",
        "--disp=none",
        "--exch=mix",
        "--max-iterations=20",
        "--max-trials=10",
        f"--tiimg={timing_image}"
    ]
    # iteration-specific options
    for iteration in range(4):
        it_command = base_command.copy()
        # data
        if iteration == 0 or iteration == 1:
            data = beta_perf_mean_name
        else:
            data = beta_perf_name
        it_command.append(f"--data={data}")
        # inferart
        if iteration==1 or iteration==3:
            it_command.append("--inferart")
        # output dir
        out_dir = beta_perf_name.parent / f'fabber_{iteration}'
        it_command.append(f"--output={out_dir}")
        # continue from mvn
        if iteration != 0:
            mvn = beta_perf_name.parent / f'fabber_{iteration - 1}/finalMVN.nii.gz'
            it_command.append(f"--continue-from-mvn={mvn}")
        # repeats
        if iteration >= 2:
            for n, repeat in enumerate(repeats):
                it_command.append(f"--rpt{n+1}={repeat}")
        # run
        subprocess.run(it_command, check=True)
    # threshold last run's perfusion estimate
    mean_ftiss = str(out_dir / 'mean_ftiss.nii.gz')
    fslmaths(mean_ftiss).thr(0).run(mean_ftiss)
    # add oxford_asl directory to the json
    important_names = {
        "oxford_asl": str(out_dir)
    }
    update_json(important_names, json_dict)

<<<<<<< HEAD
def run_oxford_asl(subject_dir, target='structural'):
=======
def run_oxford_asl(subject_dir, target='structural', use_t1=False):
>>>>>>> 6d98dd68
    """
    Run oxford_asl on the HCP's ASL data.
    """
    # load subject's json
    json_dict = load_json(subject_dir)

    # base oxford_asl options common to both cases
    cmd = [
        "oxford_asl",
        f"-i {json_dict['beta_perf']}",
        "--casl",
        "--ibf=tis",
        "--iaf=diff",
        "--rpts=6,6,6,10,15",
        "--fixbolus",
        "--bolus=1.5",
        "--te=19",
        "--debug",
        "--spatial=off"
    ]

    # additional run-specific options
    if target == 'asl':
        oxford_dir = Path(json_dict['TIs_dir']) / 'OxfordASL'
        brain_mask = Path(json_dict['structasl']) / 'reg/asl_vol1_mask_init.nii.gz'
        est_t1 = Path(json_dict['TIs_dir']) / 'SatRecov2/spatial/mean_T1t_filt.nii.gz'
        extra_args = [
            f"-o {str(oxford_dir)}",
            f"-m {str(brain_mask)}",
            "--tis=1.7,2.2,2.7,3.2,3.7",
            "--slicedt=0.059",
            "--sliceband=10",
            f"--t1im {str(est_t1)}"
        ]
    else:
        structasl_dir = Path(json_dict['structasl'])
        oxford_dir = structasl_dir / 'TIs/OxfordASL'
        pvgm_name = structasl_dir / 'PVEs/pve_GM.nii.gz'
        pvwm_name = structasl_dir / 'PVEs/pve_WM.nii.gz'
        csf_mask_name = structasl_dir / 'PVEs/vent_csf_mask.nii.gz'
        calib_name = structasl_dir / 'Calib/Calib0/DistCorr/calib0_dcorr.nii.gz'
        brain_mask = structasl_dir / 'reg/ASL_grid_T1w_acpc_dc_restore_brain_mask.nii.gz'
        timing_image = structasl_dir / 'timing_img.nii.gz'
        extra_args = [
            f"-o {str(oxford_dir)}",
            f"--pvgm={str(pvgm_name)}",
            f"--pvwm={str(pvwm_name)}",
            f"--csf={str(csf_mask_name)}",
            f"-c {str(calib_name)}",
            f"-m {str(brain_mask)}",
            f"--tiimg={timing_image}"
            ]
        if use_t1:
            est_t1 = structasl_dir / 'reg/mean_T1t_filt.nii.gz'
            extra_args.append(f"--t1im {str(est_t1)}")
    cmd = cmd + extra_args
    print(" ".join(cmd))
    subprocess.run(" ".join(cmd), shell=True)

    # add oxford_asl directory to the json
    important_names = {
        "oxford_asl": str(oxford_dir)
    }
    update_json(important_names, json_dict)<|MERGE_RESOLUTION|>--- conflicted
+++ resolved
@@ -89,11 +89,7 @@
     }
     update_json(important_names, json_dict)
 
-<<<<<<< HEAD
-def run_oxford_asl(subject_dir, target='structural'):
-=======
 def run_oxford_asl(subject_dir, target='structural', use_t1=False):
->>>>>>> 6d98dd68
     """
     Run oxford_asl on the HCP's ASL data.
     """

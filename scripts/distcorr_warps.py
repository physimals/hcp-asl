--- conflicted
+++ resolved
@@ -335,7 +335,6 @@
         action='store_true'
     )
     parser.add_argument(
-<<<<<<< HEAD
         '--sebased',
         help="If this flag is provided, the distortion warps and motion "
             +"estimates will be applied to the MT-corrected but not bias-"
@@ -345,11 +344,13 @@
         action='store_true'
     )
     parser.add_argument(
-        "--mt",
+        "--mtname",
         help="Filename of the empirically estimated MT-correction"
             + "scaling factors.",
-        default=None
-=======
+        default=None,
+        required="--sebased" in sys.argv
+    )
+    parser.add_argument(
         "-c",
         "--cores",
         help="Number of cores to use when applying motion correction and "
@@ -367,7 +368,6 @@
         default=3,
         type=int,
         choices=range(0, 5+1)
->>>>>>> 6d4ea2f1
     )
     args = parser.parse_args()
     study_dir = args.study_dir
@@ -378,7 +378,7 @@
     ap_sefm = args.fmap_ap
     use_t1 = args.use_t1
     use_sebased = args.sebased
-    mt_factors = args.mt
+    mt_factors = args.mtname
 
     # For debug, re-use existing intermediate files 
     force_refresh = True

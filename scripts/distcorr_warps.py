--- conflicted
+++ resolved
@@ -11,17 +11,9 @@
 import nibabel as nb
 import scipy.ndimage
 import numpy as np
-<<<<<<< HEAD
 from fsl.wrappers import fslmaths, bet
 from scipy.ndimage import binary_fill_holes
-=======
-from fsl.wrappers import fslmaths, fsl_anat, LOAD
-from fsl.wrappers.fnirt import applywarp, invwarp
-from fsl.data.image import Image
-from fsl.data import atlases
-
-sys.path.append("/mnt/hgfs/shared_with_vm/hcp-asl")
->>>>>>> 2331e3bd
+
 
 import argparse
 
@@ -100,30 +92,7 @@
     aseg_array = nb.load(aparc_aseg).get_data()
     wm = np.logical_or(aseg_array == 41, aseg_array == 2)
     return wm 
-
-def generate_fmaps(pa_ap_sefms, params, config, distcorr_dir): 
-    """
-    Generate fieldmaps via topup for use with asl_reg. 
-
-    Args: 
-        asl_vol0: path to image of stacked blipped images (ie, PEdir as vol0,
-            (oPEdir as vol1), in this case stacked as pa then ap)
-        params: path to text file for topup --datain, PE directions/times
-        config: path to text file for topup --config, other args 
-        distcorr_dir: directory in which to put output
-    
-    Returns: 
-        n/a, files 'fmap, fmapmag, fmapmagbrain.nii.gz' will be created in output dir
-    """
-
-<<<<<<< HEAD
-    pwd = os.getcwd()
-    os.chdir(distcorr_dir)
-=======
-    maths_call = ("fslmaths " + pvwm + " -thr 0.5 -bin " + tissseg)
-    # print(maths_call)
-    sp.run(maths_call.split(), check=True, stderr=sp.PIPE, stdout=sp.PIPE)
-    
+  
 def gen_vent_csf_mask(aparc_aseg, csf_pve, outname, target_img):
     # get ventricles mask from aparc+aseg image
     aparc_aseg = Image(aparc_aseg)
@@ -145,8 +114,25 @@
     vent_csf_mask = csf_mask * aslt1_vent_mask_data
     # save to outname
     aslt1_vent_csf_mask = Image(vent_csf_mask, header=aslt1_vent_mask.header)
-    aslt1_vent_csf_mask.save(outname)
->>>>>>> 2331e3bd
+    aslt1_vent_csf_mask.save(outname)  
+
+def generate_fmaps(pa_ap_sefms, params, config, distcorr_dir): 
+    """
+    Generate fieldmaps via topup for use with asl_reg. 
+
+    Args: 
+        asl_vol0: path to image of stacked blipped images (ie, PEdir as vol0,
+            (oPEdir as vol1), in this case stacked as pa then ap)
+        params: path to text file for topup --datain, PE directions/times
+        config: path to text file for topup --config, other args 
+        distcorr_dir: directory in which to put output
+    
+    Returns: 
+        n/a, files 'fmap, fmapmag, fmapmagbrain.nii.gz' will be created in output dir
+    """
+
+    pwd = os.getcwd()
+    os.chdir(distcorr_dir)
 
     # Run topup to get fmap in Hz 
     topup_fmap = op.join(distcorr_dir, 'topup_fmap_hz.nii.gz')        
@@ -391,114 +377,6 @@
         help="Filename of the gradient coefficients for gradient"
             + "distortion correction (optional)."
     )
-<<<<<<< HEAD
-=======
-    args = parser.parse_args()
-    study_dir = args.study_dir
-    sub_num = args.sub_number
-    grad_coeffs = args.grads
-
-    t1_dir = (study_dir + "/" + sub_num + "/T1w")
-    oph = (study_dir + "/" + sub_num + "/ASL/TIs/DistCorr")
-    outdir = (study_dir + "/" + sub_num + "/T1w/ASL/reg")
-    pve_path = (study_dir + "/" + sub_num + "/T1w/ASL/PVEs")
-    T1w_oph = (study_dir + "/" + sub_num + "/T1w/ASL/TIs/DistCorr")
-    T1w_cal_oph  = (study_dir + "/" + sub_num + "/T1w/ASL/Calib/Calib0/DistCorr")
-    need_dirs = [oph, outdir, pve_path, T1w_oph, T1w_cal_oph]
-    for req_dir in need_dirs:
-        Path(req_dir).mkdir(parents=True, exist_ok=True)
-
-    initial_wd = os.getcwd()
-    print("Pre-distortion correction working directory was: " + initial_wd)
-    print("Changing working directory to: " + oph)
-    os.chdir(oph)
-
-    # Generate ASL-gridded T1-aligned T1w image for use as a reg reference
-    t1 = (study_dir + "/" + sub_num + "/T1w/T1w_acpc_dc_restore.nii.gz")
-    t1_brain = (study_dir + "/" + sub_num + "/T1w/T1w_acpc_dc_restore_brain.nii.gz")
-
-    asl = (study_dir + "/" + sub_num + "/ASL/TIs/STCorr/SecondPass/tis_stcorr.nii.gz") 
-    t1_asl_res = (study_dir + "/" + sub_num + "/T1w/ASL/reg/ASL_grid_T1w_acpc_dc_restore.nii.gz")
-
-    asl_v1 = (study_dir + "/" + sub_num + "/ASL/TIs/STCorr/SecondPass/tis_stcorr_vol1.nii.gz")
-    first_asl_call = ("fslroi " + asl + " " + asl_v1 + " 0 1")
-    # print(first_asl_call)
-    sp.run(first_asl_call.split(), check=True, stderr=sp.PIPE, stdout=sp.PIPE)
-
-    print("Running regtricks bit")
-    t1_spc = rt.ImageSpace(t1)
-    asl_spc = rt.ImageSpace(asl_v1)
-    t1_spc_asl = t1_spc.resize_voxels(asl_spc.vox_size / t1_spc.vox_size)
-    r = rt.Registration.identity()
-    t1_asl = r.apply_to_image(t1, t1_spc_asl)
-    nb.save(t1_asl, t1_asl_res)
-    # Check .grad coefficients are available and call function to generate 
-    # GDC warp if they are:
-    if os.path.isfile(grad_coeffs):
-        calc_gdc_warp(asl_v1, grad_coeffs, oph)
-    else:
-        print("Gradient coefficients not available")
-
-    print("Changing back to original working directory: " + initial_wd)
-    os.chdir(initial_wd)
-
-    # output file of topup parameters to subject's distortion correction dir
-    pars_filepath = (oph + "/topup_params.txt")
-    produce_topup_params(pars_filepath)
-
-    # generate EPI distortion correction fieldmaps for use in asl_reg
-    pa_sefm, ap_sefm = find_field_maps(study_dir, sub_num)
-    pa_ap_sefms = (oph + "/merged_sefms.nii.gz")
-    cnf_file = "b02b0.cnf"
-    out_basename = (oph + "/topup_result")
-    topup_fmap = (oph + "/topup_result_fmap_hz.nii.gz")
-    fmap_rads = (oph + "/fmap_rads.nii.gz")
-    fmapmag = (oph + "/fmapmag.nii.gz")
-    fmapmagbrain = (oph + "/fmapmag_brain.nii.gz")
-    calc_fmaps(pa_sefm, ap_sefm, pa_ap_sefms, pars_filepath, cnf_file, oph, out_basename, topup_fmap, 
-                fmap_rads, fmapmag, fmapmagbrain)
-    
-    # Calculate initial linear transformation from ASL-space to T1w-space
-    asl_v1_brain = (study_dir + "/" + sub_num + "/ASL/TIs/STCorr/SecondPass/tis_stcorr_vol1_brain.nii.gz")
-    bet_regfrom_call = ("bet " + asl_v1 + " " + asl_v1_brain)
-    # print(bet_regfrom_call)
-    sp.run(bet_regfrom_call.split(), check=True, stderr=sp.PIPE, stdout=sp.PIPE)
-
-    gen_initial_trans(asl_v1_brain, outdir, t1, t1_brain)
-
-    # Generate a brain mask in the space of the 1st ASL volume
-    asl2struct = (outdir + "/asl2struct.mat")
-    t1_brain_mask = (outdir + "/T1w_acpc_dc_restore_brain_mask.nii.gz")
-    asl_mask = (outdir + "/asl_vol1_mask.nii.gz")
-    struct2asl = (outdir + "/struct2asl.mat")
-
-    gen_asl_mask(t1_brain, t1_brain_mask, asl_v1_brain, asl2struct, asl_mask,
-                struct2asl)
-
-    # brain mask
-    t1_mask = (study_dir + "/" + sub_num + "/T1w/ASL/reg/T1w_acpc_dc_restore_brain_mask.nii.gz")
-    t1_asl_mask_name = (study_dir + "/" + sub_num + "/T1w/ASL/reg/ASL_grid_T1w_acpc_dc_restore_brain_mask.nii.gz")
-    t1_mask_spc = rt.ImageSpace(t1_mask)
-    t1_mask_spc_asl = t1_mask_spc.resize_voxels(asl_spc.vox_size / t1_mask_spc.vox_size)
-    r = rt.Registration.identity()
-    t1_mask_asl = r.apply_to_image(t1_mask, t1_mask_spc_asl)
-    fslmaths(t1_mask_asl).thr(0.5).bin().run(t1_asl_mask_name)
-    
-    # Generate PVEs
-    aparc_aseg = (study_dir + "/" + sub_num + "/T1w/aparc+aseg.nii.gz")
-    pve_files = (study_dir + "/" + sub_num + "/T1w/ASL/PVEs/pve")
-    gen_pves(Path(t1).parent, asl, pve_files)
-
-    # Generate WM mask
-    pvwm = (pve_files + "_WM.nii.gz")
-    tissseg = (study_dir + "/" + sub_num + "/T1w/ASL/PVEs/wm_mask.nii.gz")
-    gen_wm_mask(pvwm, tissseg)
-    
-    # generate CSF mask
-    csfpve = (pve_files + "_CSF.nii.gz")
-    csf_mask_name = pve_files + "vent_csf_mask.nii.gz"
-    gen_vent_csf_mask(aparc_aseg, csfpve, csf_mask_name, t1_asl_mask_name)
->>>>>>> 2331e3bd
 
     args = parser.parse_args()
     main(args.study_dir, args.sub_number, args.grads)